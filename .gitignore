--- conflicted
+++ resolved
@@ -17,14 +17,11 @@
 cache/
 .trash/
 sbatch_logs/
-<<<<<<< HEAD
 data/sms
 data/urmp
 wandb/
-=======
 egs/lumi/tmp/
 lumi_env/image/
->>>>>>> cfe72358
 
 # Byte-compiled / optimized / DLL files
 __pycache__/
